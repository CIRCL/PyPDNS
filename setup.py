#!/usr/bin/python
# -*- coding: utf-8 -*-
from setuptools import setup

setup(
    name='pypdns',
<<<<<<< HEAD
    version='1.1.1',
=======
    version='1.1',
>>>>>>> 48ac79e6
    author='Raphaël Vinot',
    author_email='raphael.vinot@circl.lu',
    maintainer='Raphaël Vinot',
    url='https://github.com/CIRCL/PyPDNS',
    description='Python API for PDNS.',
    packages=['pypdns'],
    classifiers=[
        'License :: OSI Approved :: GNU General Public License v3 (GPLv3)',
        'Development Status :: 5 - Production/Stable',
        'Environment :: Console',
        'Intended Audience :: Science/Research',
        'Intended Audience :: Telecommunications Industry',
        'Programming Language :: Python :: 2.7',
        'Programming Language :: Python :: 3',
        'Topic :: Security',
        'Topic :: Internet',
    ],
    install_requires=['requests-cache'],
)<|MERGE_RESOLUTION|>--- conflicted
+++ resolved
@@ -4,11 +4,7 @@
 
 setup(
     name='pypdns',
-<<<<<<< HEAD
     version='1.1.1',
-=======
-    version='1.1',
->>>>>>> 48ac79e6
     author='Raphaël Vinot',
     author_email='raphael.vinot@circl.lu',
     maintainer='Raphaël Vinot',
